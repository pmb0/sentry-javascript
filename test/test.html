<!DOCTYPE HTML>
<html>
<head>
    <title>Raven Test Suite</title>

    <!-- jQuery or Zepto-->
    <script type="text/javascript">
        if (querystring = window.location.search.slice(1).indexOf('lib=zepto') != -1) {
            document.write('<' + 'script type="text/javascript" src="vendor/zepto-0.8.min.js"><' + '/script>');
        } else {
            document.write('<' + 'script type="text/javascript" src="vendor/jquery-1.7.1.min.js"><' + '/script>');
        }
    </script>

    <!-- Qunit -->
    <link rel="stylesheet" href="vendor/qunit.css" type="text/css" media="screen" />
    <script type="text/javascript" src="vendor/qunit.js"></script>
    <script type="text/javascript" src="vendor/qunit-logging.js"></script>

    <!-- Raven -->
<<<<<<< HEAD
    <script type="text/javascript" src="../src/vendor/base64.js"></script>
    <script type="text/javascript" src="../src/vendor/crypto-sha1-hmac.min.js"></script>
    <script type="text/javascript" src="../src/vendor/uri.js"></script>
=======
>>>>>>> 2437ac20
    <script type="text/javascript" src="../src/raven.js"></script>

    <!-- Unit tests -->
    <script type="text/javascript" src="process.js"></script>
    <script type="text/javascript" src="exception.js"></script>
    <script type="text/javascript" src="utils.js"></script>
</head>

<body>
    <div>
        <h1 id="qunit-header">Raven Test Suite</h1>
        <script type="text/javascript">
            if ($ === window.Zepto) {
                $('#qunit-header').append(' (Zepto)');
            }
        </script>
        <h2 id="qunit-banner"></h2>
        <h2 id="qunit-userAgent"></h2>
        <ol id="qunit-tests"></ol>
        <div id="qunit-fixture">
            <!-- Reset the test environment between each test -->
            <script type="text/javascript">
                var config_opts = {
                    "publicKey": "e89652ec30b94d9db6ea6f28580ab499",
                    "secretKey": "77ec8c99a8854256aa68ccb91dd9119d",
                    "servers": ["/api/default/store/"],
                    "signatureUrl": null,
                    "testMode": true
                };
                Raven.config(config_opts);

                var timestamp = 1328155597571;

                // Monkey-patch ajax calls with mock functions
                var ajax_calls = [];
                $.ajax = function(options) {
                    ajax_calls.push(options);
                };
                $.post = function(url, data, success) {
                	ajax_calls.push({url: url, data: data, success: success});
                	success({"signature": "dummy-signature"});
                }
            </script>
        </div>
    </div>
</body>
</html><|MERGE_RESOLUTION|>--- conflicted
+++ resolved
@@ -18,12 +18,7 @@
     <script type="text/javascript" src="vendor/qunit-logging.js"></script>
 
     <!-- Raven -->
-<<<<<<< HEAD
-    <script type="text/javascript" src="../src/vendor/base64.js"></script>
-    <script type="text/javascript" src="../src/vendor/crypto-sha1-hmac.min.js"></script>
-    <script type="text/javascript" src="../src/vendor/uri.js"></script>
-=======
->>>>>>> 2437ac20
+	<script type="text/javascript" src="../src/vendor/uri.js"></script>
     <script type="text/javascript" src="../src/raven.js"></script>
 
     <!-- Unit tests -->
